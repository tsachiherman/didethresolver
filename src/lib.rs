--- conflicted
+++ resolved
@@ -1,6 +1,3 @@
-<<<<<<< HEAD
-mod resolver;
-=======
 //! ## Endpoint Documentation: `resolveDid`
 //!
 //! ### Overview
@@ -81,7 +78,8 @@
 //! ### Support
 //!
 //! Please refer to the DID specification: [DID](https://www.w3.org/TR/did-core/)
->>>>>>> ed3cedb5
+
+mod resolver;
 pub mod rpc;
 pub mod types;
 mod util;
